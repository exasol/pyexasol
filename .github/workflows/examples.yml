name: Examples

on:
  workflow_call:

jobs:
  build-matrix:
    name: Generate Build Matrix
    uses: ./.github/workflows/matrix-exasol.yml

  examples:
    name: Run Examples (Python-${{ matrix.python-version }}, Exasol-${{ matrix.exasol-version}})
    needs: [ build-matrix ]
    # For all containers with versions 7.1.x and older versions 8.y.z of docker-db,
    # there will be a crash if UDFs (User Defined Functions) are utilized.
    runs-on:  ubuntu-24.04
    timeout-minutes: 30
    strategy:
      fail-fast: false
      matrix:
        python-version: ["3.11"]
        exasol-version: ${{ fromJson(needs.build-matrix.outputs.matrix).exasol-version }}
    permissions:
      contents: read
    steps:
      - name: "Checkout repo"
        uses: actions/checkout@v2

      - name: "Setup Python & Poetry Environment"
        uses: exasol/python-toolbox/.github/actions/python-environment@1.5.0
        with:
          python-version: ${{ matrix.python-version }}

      - name: "Install all extras"
        run: poetry install --all-extras

      - name: Fix VM Crash in UDFs
        id: fix-vm-crash
        run: sudo sysctl -w kernel.apparmor_restrict_unprivileged_userns=0

      - name: "Start test db"
        run: >
          poetry run -- itde spawn-test-environment --environment-name test
          --database-port-forward 8563 --bucketfs-port-forward 2580
          --docker-db-image-version ${{ matrix.exasol-version }} --db-mem-size 4GB

      - name: "Wait for Exasol container (UDF extraction)"
        run: poetry run -- python examples/_wait_container.py

      - name: "Run examples"
        run: |
<<<<<<< HEAD
          poetry run -- python examples/a00_prepare.py
          poetry run -- python examples/a01_basic.py
          poetry run -- python examples/a02_fetch_tuple.py
          poetry run -- python examples/a03_fetch_dict.py
          poetry run -- python examples/a04_fetch_mapper.py
          poetry run -- python examples/a05_formatting.py
          poetry run -- python examples/a06_transaction.py
          poetry run -- python examples/a07_exceptions.py
          poetry run -- python examples/a08_ext.py
          poetry run -- python examples/a09_abort_query.py
          poetry run -- python examples/a10_context_manager.py
          poetry run -- python examples/a11_insert_multi.py
          poetry run -- python examples/a12_meta.py
          poetry run -- python examples/a13_meta_nosql.py
          poetry run -- python examples/b01_pandas.py
          poetry run -- python examples/b02_import_export.py
          poetry run -- python examples/b03_parallel_export.py
          poetry run -- python examples/b04_parallel_import.py
          poetry run -- python examples/b05_parallel_export_import.py
          poetry run -- python examples/b06_http_transport_errors.py
          poetry run -- python examples/b07_polars.py
          poetry run -- python examples/c01_redundancy.py
          poetry run -- python examples/c02_edge_case.py
          poetry run -- python examples/c03_db2_compat.py
          poetry run -- python examples/c04_encryption.py
          poetry run -- python examples/c05_session_params.py
          poetry run -- python examples/c06_local_config.py
          poetry run -- python examples/c07_profiling.py
          poetry run -- python examples/c08_snapshot_transactions.py
          poetry run -- python examples/c09_script_output.py
          poetry run -- python examples/c10_overload.py
          poetry run -- python examples/c11_quote_ident.py
          poetry run -- python examples/c12_thread_safety.py
          poetry run -- python examples/c13_dsn_parsing.py
          poetry run -- python examples/c14_http_proxy.py
          poetry run -- python examples/c15_garbage_collection.py
          poetry run -- python examples/j01_rapidjson.py
          poetry run -- python examples/j02_ujson.py
          poetry run -- python examples/j03_orjson.py
=======
          poetry run -- nox -s run:examples
>>>>>>> 956b8bca

      - name: "Stop test db"
        run: |
          docker kill db_container_test<|MERGE_RESOLUTION|>--- conflicted
+++ resolved
@@ -49,49 +49,7 @@
 
       - name: "Run examples"
         run: |
-<<<<<<< HEAD
-          poetry run -- python examples/a00_prepare.py
-          poetry run -- python examples/a01_basic.py
-          poetry run -- python examples/a02_fetch_tuple.py
-          poetry run -- python examples/a03_fetch_dict.py
-          poetry run -- python examples/a04_fetch_mapper.py
-          poetry run -- python examples/a05_formatting.py
-          poetry run -- python examples/a06_transaction.py
-          poetry run -- python examples/a07_exceptions.py
-          poetry run -- python examples/a08_ext.py
-          poetry run -- python examples/a09_abort_query.py
-          poetry run -- python examples/a10_context_manager.py
-          poetry run -- python examples/a11_insert_multi.py
-          poetry run -- python examples/a12_meta.py
-          poetry run -- python examples/a13_meta_nosql.py
-          poetry run -- python examples/b01_pandas.py
-          poetry run -- python examples/b02_import_export.py
-          poetry run -- python examples/b03_parallel_export.py
-          poetry run -- python examples/b04_parallel_import.py
-          poetry run -- python examples/b05_parallel_export_import.py
-          poetry run -- python examples/b06_http_transport_errors.py
-          poetry run -- python examples/b07_polars.py
-          poetry run -- python examples/c01_redundancy.py
-          poetry run -- python examples/c02_edge_case.py
-          poetry run -- python examples/c03_db2_compat.py
-          poetry run -- python examples/c04_encryption.py
-          poetry run -- python examples/c05_session_params.py
-          poetry run -- python examples/c06_local_config.py
-          poetry run -- python examples/c07_profiling.py
-          poetry run -- python examples/c08_snapshot_transactions.py
-          poetry run -- python examples/c09_script_output.py
-          poetry run -- python examples/c10_overload.py
-          poetry run -- python examples/c11_quote_ident.py
-          poetry run -- python examples/c12_thread_safety.py
-          poetry run -- python examples/c13_dsn_parsing.py
-          poetry run -- python examples/c14_http_proxy.py
-          poetry run -- python examples/c15_garbage_collection.py
-          poetry run -- python examples/j01_rapidjson.py
-          poetry run -- python examples/j02_ujson.py
-          poetry run -- python examples/j03_orjson.py
-=======
           poetry run -- nox -s run:examples
->>>>>>> 956b8bca
 
       - name: "Stop test db"
         run: |
