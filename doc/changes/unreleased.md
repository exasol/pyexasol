# Unreleased

<<<<<<< HEAD
## ✨Features

* Add support for multiversion documentation

## 🔩 Internal

* Add support for publishing documentation to gh pages
=======
## 📚 Documentation

* Add sphinx based documention
>>>>>>> ad228bd1
<|MERGE_RESOLUTION|>--- conflicted
+++ resolved
@@ -1,6 +1,5 @@
 # Unreleased
 
-<<<<<<< HEAD
 ## ✨Features
 
 * Add support for multiversion documentation
@@ -8,8 +7,7 @@
 ## 🔩 Internal
 
 * Add support for publishing documentation to gh pages
-=======
+
 ## 📚 Documentation
 
-* Add sphinx based documention
->>>>>>> ad228bd1
+* Add sphinx based documention