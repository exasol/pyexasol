--- conflicted
+++ resolved
@@ -2,8 +2,5 @@
 
 ## ✨Features
 * #208: Added `ExaConnection.import_from_parquet` which can read parquet file(s)
-<<<<<<< HEAD
-* #220: Added performance tests & checks for http_transport export & import methods via nox sessions `performance:test` and `performance:check`
-=======
 * #234: Added `ExaConnection.export_to_parquet` which can export parquet file(s)
->>>>>>> a8534e9d
+* #220: Added performance tests & checks for http_transport export & import methods via nox sessions `performance:test` and `performance:check`