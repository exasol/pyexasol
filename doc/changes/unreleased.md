# Unreleased

## ✨Features
<<<<<<< HEAD
* #208: Added `ExaConnection.import_from_parquet` which can read parquet file(s) from a path
* #220: Added performance tests & checks for http_transport export & import methods via nox sessions `performance:test` and `performance:check`
=======
* #208: Added `ExaConnection.import_from_parquet` which can read parquet file(s)
>>>>>>> c75e80ac
<|MERGE_RESOLUTION|>--- conflicted
+++ resolved
@@ -1,9 +1,5 @@
 # Unreleased
 
 ## ✨Features
-<<<<<<< HEAD
-* #208: Added `ExaConnection.import_from_parquet` which can read parquet file(s) from a path
-* #220: Added performance tests & checks for http_transport export & import methods via nox sessions `performance:test` and `performance:check`
-=======
 * #208: Added `ExaConnection.import_from_parquet` which can read parquet file(s)
->>>>>>> c75e80ac
+* #220: Added performance tests & checks for http_transport export & import methods via nox sessions `performance:test` and `performance:check`