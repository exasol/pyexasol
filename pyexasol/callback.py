"""
Collection of basic callbacks for import / export functions
You may write your own callbacks for complex cases

--------------

Export callback arguments:
1) pipe opened in "rb" mode
2) destination for callback (if applicable, can be None)
3) callback_params as dict

--------------

Import callback arguments:
1) pipe opened in "wb" mode
2) source data for callback (e.g. pandas data frame, list, file object)
3) callback_params as dict

"""

import csv
import glob
import io
import shutil
<<<<<<< HEAD
from collections.abc import Iterable
from pathlib import Path
from typing import Union
=======
from typing import TYPE_CHECKING

if TYPE_CHECKING:
    import pandas
    import polars
>>>>>>> c0ccda4f


def export_to_list(pipe, dst, **kwargs):
    """
    Basic example how to export CSV stream into basic list of tuples
    """
    wrapped_pipe = io.TextIOWrapper(pipe, newline="\n", encoding="utf-8")
    reader = csv.reader(wrapped_pipe, lineterminator="\n", **kwargs)

    return [row for row in reader]


def export_to_pandas(pipe, dst, **kwargs) -> "pandas.DataFrame":
    """
    Basic example how to export into Pandas DataFrame
    Custom params for "read_csv" may be passed in **kwargs
    """
    import pandas

    return pandas.read_csv(pipe, skip_blank_lines=False, **kwargs)


def export_to_polars(pipe, dst, **kwargs) -> "polars.DataFrame":
    """
    Basic example how to export into Polars DataFrame
    Custom params for "read_csv" may be passed in **kwargs
    """
    import polars

    return polars.read_csv(pipe, **kwargs)


def export_to_file(pipe, dst):
    """
    Basic example how to export into file or file-like object opened in binary mode
    """
    if not hasattr(dst, "write"):
        dst = open(dst, "wb")

    shutil.copyfileobj(pipe, dst, 65535)


def import_from_iterable(pipe, src: Iterable, **kwargs):
    """
    Basic example how to import from iterable object (list, dict, tuple, iterator, generator, etc.)
    """
    if not hasattr(src, "__iter__"):
        raise ValueError("Data source is not iterable")

    wrapped_pipe = io.TextIOWrapper(pipe, newline="\n", encoding="utf-8")
    writer = csv.writer(
        wrapped_pipe, lineterminator="\n", quoting=csv.QUOTE_NONNUMERIC, **kwargs
    )

    for row in src:
        writer.writerow(row)


def import_from_pandas(pipe, src, **kwargs):
    """
    Basic example how to import from Pandas DataFrame
    Custom params for "to_csv" may be passed in **kwargs
    """
    import pandas

    if not isinstance(src, pandas.DataFrame):
        raise ValueError("Data source is not pandas.DataFrame")

    wrapped_pipe = io.TextIOWrapper(pipe, newline="\n", encoding="utf-8")
    src.to_csv(
        wrapped_pipe,
        header=False,
        index=False,
        lineterminator="\n",
        quoting=csv.QUOTE_NONNUMERIC,
        **kwargs,
    )


def get_parquet_files(source: Union[list[Path], Path, str]) -> list[Path]:
    if isinstance(source, str):
        matches = glob.glob(source)
        return sorted(
            [filepath for i in matches if (filepath := Path(i)) and filepath.is_file()]
        )
    if isinstance(source, Path):
        if source.is_file():
            return [source]
        elif source.is_dir():
            return sorted(source.glob("*.parquet"))
    if isinstance(source, list):
        not_a_valid_path_file = [
            filepath
            for filepath in source
            if not isinstance(filepath, Path) or not filepath.is_file()
        ]
        if len(not_a_valid_path_file) > 0:
            raise ValueError(
                f"source {source} contained entries which were not `Path` or valid `Path` files {not_a_valid_path_file}"
            )
        return source
    raise ValueError(
        f"source {source} is not a supported type (Union[list[Path], Path, str])."
    )


def import_from_parquet(
    pipe, source: Union[list[Path], Path, str], **kwargs
):  # NOSONAR(S3776)
    """
    Basic example how to import from pyarrow parquet file(s)

    Args:
        source: Local filepath specification(s) to process. Can be one of:
            - list[pathlib.Path]: list of specific files
            - pathlib.Path: can be either a file or directory. If it is a directory,
            all files matching the following pattern *.parquet will be processed.
            - str: representing a filepath which already contains a glob pattern
            (e.g., "/local_dir/*.parquet")
        **kwargs:
            Custom params for :func:`pyarrow.parquet.Table.iter_batches`. This can be used
            to specify what columns should be read and their preferred order.

    Please note that nested or hierarchical column types are not supported.
    """
    from pyarrow import (
        csv,
        parquet,
        types,
    )

    def ensure_no_nested_columns(
        schema, requested_columns: Union[list[str], None]
    ) -> None:
        nested_fields = []
        for field in schema:
            if not types.is_nested(field.type):
                continue
            if requested_columns and field.name in requested_columns:
                nested_fields.append(field)
            if not requested_columns:
                nested_fields.append(field)

        if nested_fields:
            raise ValueError(
                f"Fields {nested_fields} of schema from file {file} is hierarchical which is not supported."
            )

    if not (parquet_files := get_parquet_files(source)):
        raise ValueError(f"source {source} does not match any files")

    columns = kwargs.get("columns", None)
    for file in parquet_files:
        parquet_file = parquet.ParquetFile(file, memory_map=True)
        ensure_no_nested_columns(parquet_file.schema_arrow, columns)
        for batch in parquet_file.iter_batches(**kwargs):
            write_options = csv.WriteOptions(include_header=False)
            csv.write_csv(batch, pipe, write_options=write_options)


def import_from_polars(pipe, src, **kwargs):
    """
    Basic example how to import from Polars DataFrame or LazyFrame
    Custom params for "write_csv" may be passed in **kwargs
    """
    import polars

    if isinstance(src, polars.LazyFrame):
        src = src.collect()
    elif not isinstance(src, polars.DataFrame):
        raise ValueError("Data source is not polars.DataFrame or polars.LazyFrame")

    return src.write_csv(pipe, include_header=False, **kwargs)


def import_from_file(pipe, src):
    """
    Basic example how to import from file or file-like object opened in binary mode
    """
    if not hasattr(src, "read"):
        src = open(src, "rb")

    shutil.copyfileobj(src, pipe, 65536)<|MERGE_RESOLUTION|>--- conflicted
+++ resolved
@@ -22,17 +22,16 @@
 import glob
 import io
 import shutil
-<<<<<<< HEAD
 from collections.abc import Iterable
 from pathlib import Path
-from typing import Union
-=======
-from typing import TYPE_CHECKING
+from typing import (
+    TYPE_CHECKING,
+    Union,
+)
 
 if TYPE_CHECKING:
     import pandas
     import polars
->>>>>>> c0ccda4f
 
 
 def export_to_list(pipe, dst, **kwargs):
