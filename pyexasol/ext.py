"""
Extension with Exasol-specific helper functions
"""

from typing import Optional

from .exceptions import ExaRuntimeError


class ExaExtension:
    """
    This class extends the functionality of a simple SQL driver to address common Exasol-related problems.

    Tip:
        You may access these functions using `.ext` property of connection object.

    Examples:
        >>> C = pyexasol.connect(...)
        ... print(C.ext.get_disk_space_usage())
    """

    def __init__(self, connection):
        self.connection = connection
        self.reserved_words = None

    def get_columns(self, object_name):
        """
        Get information about columns of table or view.

        Args:
            object_name: Object name may be passed as tuple to specify custom schema.

        Caution:
            **DEPRECATED**, please use ``.meta.sql_columns`` instead.
        """
        object_name = self.connection.format.default_format_ident(object_name)
        return self.get_columns_sql(f"SELECT * FROM {object_name}")

    def get_columns_sql(self, query, query_params=None):
        """
        Get columns of SQL query without executing it.

        Args:
            object_name: Object name may be passed as tuple to specify custom schema.

        Caution:
            **DEPRECATED**, please use ``.meta.sql_columns`` instead.

        Note:
            It relies on a prepared statement that will be closed immediately without execution
        """
        stmt = self.connection.cls_statement(
            self.connection, query, query_params, prepare=True
        )
        columns = stmt.columns()
        stmt.close()

        return columns

    def insert_multi(self, table_name, data, columns=None):
        """
        Insert a small number of rows into a table using a prepared statement.

        Args:
            table_name:
                Target table for INSERT.
            data:
                Source object implementing ``__iter__`` (e.g. list or tuple).
            columns:
                List of column names to specify custom order of columns.

        Tip:
            Compared to ``.import_from_iterable``, this method offers better performance for small data sets of 10,000 rows or fewer.

            * Use ``.import_from_iterable`` for larger data sets and better memory efficiency
<<<<<<< HEAD
            * Use ``.import_from_pandas`` to import from :class:`pandas.DataFrame` regardless of its size
            * Use ``.import_from_parquet`` to import from parquet files
=======
            * Use ``.import_from_pandas`` or ``.import_from_polars`` to import from data frame regardless of its size
>>>>>>> c0ccda4f

            You may use "columns" argument to specify custom order of columns for insertion
            If some columns are not included in this list, ``NULL`` or ``DEFAULT`` value will be used instead

        Note:
            Please note that data should be presented in a row format. You may use ``zip(*data_cols)`` to convert columnar format into row format.
        """

        # Convert possible iterator into list
        data = list(data)

        if len(data) == 0:
            raise ExaRuntimeError(
                self.connection,
                "At least one row of data is required for insert_multi()",
            )

        params = {
            "table_name": self.connection.format.default_format_ident(table_name),
            "columns": "",
            "values": ", ".join(["?"] * len(data[0])),
        }

        if columns:
            params["columns"] = (
                f"({','.join([self.connection.format.default_format_ident(c) for c in columns])})"
            )

        query = "INSERT INTO {table_name!r}{columns!r} VALUES ({values!r})"

        stmt = self.connection.cls_statement(
            self.connection, query, params, prepare=True
        )
        stmt.execute_prepared(data)
        stmt.close()

        return stmt

    def get_sys_columns(self, object_name):
        """
        Get information about columns of table or view (SYS format)

        Args:
            object_name: Object name may be passed as tuple to specify custom schema.

        Caution:
            **DEPRECATED**, please use ``.meta.list_columns`` instead.
        """
        if isinstance(object_name, tuple):
            schema = self.connection.format.default_format_ident_value(object_name[0])
            object_name = self.connection.format.default_format_ident_value(
                object_name[1]
            )
        else:
            schema = self.connection.current_schema()
            object_name = self.connection.format.default_format_ident_value(object_name)

        sql = """/*snapshot execution*/
            SELECT c.column_name, c.column_type, c.column_maxsize, c.column_num_scale,
                   c.column_is_nullable, c.column_is_distribution_key, c.column_default,
                   c.column_comment, t.type_name
            FROM EXA_ALL_COLUMNS c
                JOIN EXA_SQL_TYPES t ON (c.column_type_id=t.type_id)
            WHERE c.column_schema={schema}
                AND c.column_table={object_name}
            ORDER BY c.column_ordinal_position
        """

        st = self._execute(sql, {"schema": schema, "object_name": object_name})
        res = list()

        for r in st:
            res.append(
                {
                    "name": r["column_name"],
                    "type": r["type_name"],
                    "sql_type": r["column_type"],
                    "size": r["column_maxsize"],
                    "scale": r["column_num_scale"],
                    "nulls": r["column_is_nullable"],
                    "distribution_key": r["column_is_distribution_key"],
                    "default": r["column_default"],
                    "comment": r["column_comment"],
                }
            )

        return res

    def get_sys_tables(self, schema=None, table_name_prefix=""):
        """
        Get information about tables in selected schema(SYS format)

        Args:
            schema:
                -
            table_name_prefix:
                Output may be optionally filtered by table name prefix.

        Caution:
            **DEPRECATED**, please use ``.meta.list_tables`` instead.
        """
        if schema is None:
            schema = self.connection.current_schema()
        else:
            schema = self.connection.format.default_format_ident_value(schema)

        table_name_prefix = self.connection.format.default_format_ident_value(
            table_name_prefix
        )
        table_name_prefix = self.connection.format.escape_like(table_name_prefix)

        sql = """/*snapshot execution*/
            SELECT *
            FROM EXA_ALL_TABLES
            WHERE table_schema={schema}
                AND table_name LIKE '{table_name_prefix!r}%'
            ORDER BY table_name ASC
        """

        st = self._execute(
            sql, {"schema": schema, "table_name_prefix": table_name_prefix}
        )
        res = list()

        for r in st:
            res.append(
                {
                    "table_name": (
                        r["table_name"].lower()
                        if self.connection.options["lower_ident"]
                        else r["table_name"]
                    ),
                    "table_schema": (
                        r["table_schema"].lower()
                        if self.connection.options["lower_ident"]
                        else r["table_schema"]
                    ),
                    "table_is_virtual": r["table_is_virtual"],
                    "table_has_distribution_key": r["table_has_distribution_key"],
                    "table_comment": r["table_comment"],
                }
            )

        return res

    def get_sys_views(self, schema: Optional[str] = None, view_name_prefix: str = ""):
        """
        Get information about views in selected schema (SYS format)

        Args:
            schema:
                -
            view_name_prefix:
                Output may be optionally filtered by view name prefix.

        Caution:
            **DEPRECATED**, please use ``.meta.list_views`` instead.
        """
        if schema is None:
            schema = self.connection.current_schema()
        else:
            schema = self.connection.format.default_format_ident_value(schema)

        view_name_prefix = self.connection.format.default_format_ident_value(
            view_name_prefix
        )
        view_name_prefix = self.connection.format.escape_like(view_name_prefix)

        sql = """/*snapshot execution*/
            SELECT *
            FROM EXA_ALL_VIEWS
            WHERE view_schema={schema}
                AND view_name LIKE '{view_name_prefix!r}%'
            ORDER BY view_name ASC
        """

        st = self._execute(
            sql, {"schema": schema, "view_name_prefix": view_name_prefix}
        )
        res = list()

        for r in st:
            res.append(
                {
                    "view_name": (
                        r["view_name"].lower()
                        if self.connection.options["lower_ident"]
                        else r["view_name"]
                    ),
                    "view_schema": (
                        r["view_schema"].lower()
                        if self.connection.options["lower_ident"]
                        else r["view_schema"]
                    ),
                    "scope_schema": (
                        r["scope_schema"].lower()
                        if self.connection.options["lower_ident"]
                        else r["scope_schema"]
                    ),
                    "view_text": r["view_text"],
                    "view_comment": r["view_comment"],
                }
            )

        return res

    def get_sys_schemas(self, schema_name_prefix: str = ""):
        """
        Get information about schemas (SYS format)

        Args:
            schema_name_prefix:
                Output may be optionally filtered by schema name prefix

        Caution:
            **DEPRECATED**, please use ``.meta.list_schemas`` instead.
        """
        schema_name_prefix = self.connection.format.default_format_ident_value(
            schema_name_prefix
        )
        schema_name_prefix = self.connection.format.escape_like(schema_name_prefix)

        sql = """/*snapshot execution*/
            SELECT *
            FROM EXA_SCHEMAS
            WHERE schema_name LIKE '{schema_name_prefix!r}%'
            ORDER BY schema_name ASC
        """

        st = self._execute(sql, {"schema_name_prefix": schema_name_prefix})
        res = list()

        for r in st:
            res.append(
                {
                    "schema_name": (
                        r["schema_name"].lower()
                        if self.connection.options["lower_ident"]
                        else r["schema_name"]
                    ),
                    "schema_owner": (
                        r["schema_owner"].lower()
                        if self.connection.options["lower_ident"]
                        else r["schema_owner"]
                    ),
                    "schema_is_virtual": r["schema_is_virtual"],
                    "schema_comment": r["schema_comment"],
                }
            )

        return res

    def get_reserved_words(self):
        """
        Get reserved keywords which cannot be used as identifiers without double-quotes.

        Caution:
            **DEPRECATED**, please use ``.meta.list_sql_keywords`` instead.

        Warning:
            Never hard-code this list! It changes with every Exasol versions.
        """
        if self.reserved_words is None:
            sql = """
                SELECT keyword
                FROM EXA_SQL_KEYWORDS
                WHERE reserved IS TRUE
                ORDER BY keyword
            """

            self.reserved_words = self._execute(sql).fetchcol()

        return self.reserved_words

    def get_disk_space_usage(self):
        """
        Get the disk space usage of the Exasol DB.

        Returns:

            A dict with 4 keys, providing all disk space details.

            .. list-table::
               :header-rows: 1

               * - Key
                 - Description
               * - ``occupied_size``
                 - How much space is occupied (in bytes)
               * - ``free_size``
                 - How much space is available (in bytes)
               * - ``total_size``
                 - occupied_size + free_size
               * - ``occupied_size_percent``
                 - Percentage of occupied disk space (0-100%)

        Note:
            Exasol still lacks a standard function to measure actual disk space usage.
            We are trying to mitigate this problem by creating a custom function.
        """
        sql = """
            SELECT measure_time,
                   (committed_size * redundancy + temp_swap_data) AS occupied_size,
                   (device_size * redundancy + hdd_free) AS total_size
            FROM "$EXA_STATS_DB_SIZE"
            ORDER BY measure_time DESC
            LIMIT 1
        """

        row = self._execute(sql).fetchone()

        if row is None:
            return None

        row["occupied_size"] = int(row["occupied_size"])
        row["total_size"] = int(row["total_size"])

        row["free_size"] = row["total_size"] - row["occupied_size"]
        row["occupied_size_percent"] = round(
            row["occupied_size"] / row["total_size"] * 100, 2
        )

        return row

    def export_to_pandas_with_dtype(self, query_or_table, query_params=None):
        """
        Export to pandas and attempt to guess correct dtypes based on Exasol columns.

        Args:
            query_or_table:
                Query or table to export.
            query_params:
                Additional query parameters.

        Note:
            Since pandas has significantly smaller range of allowed values, this function makes many assumptions.
            Please use it as baseline for your own function for complex cases.

            .. list-table::
               :widths: 25 25
               :header-rows: 1

               * - Exasol Type
                 - Pandas Type
               * - Small decimal
                 - int32
               * - Big decimal
                 - int64
               * - Double
                 - float64
               * - Date, Timestamp
                 - datetime64[ns]
               * - Everything else
                 - category (!)
        """

        if query_params:
            query_or_table = self.connection.format.format(
                query_or_table, **query_params
            )

        if (
            isinstance(query_or_table, tuple)
            or str(query_or_table).strip().find(" ") == -1
        ):
            columns = self.get_columns(query_or_table)
        else:
            columns = self.get_columns_sql(query_or_table)

        params = {
            "names": list(),
            "dtype": dict(),
            "parse_dates": list(),
            "na_values": dict(),
            "infer_datetime_format": True,
            "engine": "c",
            "skip_blank_lines": False,
        }

        for k, c in columns.items():
            params["names"].append(k)

            if c["type"] == "DATE":
                params["dtype"][k] = "object"
                params["na_values"][k] = "0001-01-01"
                params["parse_dates"].append(k)

            elif c["type"] == "TIMESTAMP":
                params["dtype"][k] = "object"
                params["na_values"][k] = "0001-01-01 00:00:00"
                params["parse_dates"].append(k)

            elif c["type"] == "DECIMAL":
                if c["scale"] > 0:
                    params["dtype"][k] = "float64"
                else:
                    if c["precision"] <= 9:
                        params["dtype"][k] = "int32"
                    else:
                        params["dtype"][k] = "int64"

            elif c["type"] == "DOUBLE":
                params["dtype"][k] = "float64"

            else:
                params["dtype"][k] = "category"

        def callback(pipe, dst, **kwargs):
            import pandas

            return pandas.read_csv(pipe, **kwargs)

        return self.connection.export_to_callback(
            callback, None, query_or_table, None, params
        )

    def explain_last(self, details: bool = False):
        """
        Args:
            details (bool):
                - ``False``, the function returns the average (AVG) or maximum (MAX) values aggregated for all Exasol nodes.
                - ``True``, the function returns separate rows for each individual Exasol node, with a column labeled "iproc" representing the node.

        Returns:
            Profiling information for last executed query.

        Note:
            This function should be called immediately after ``execute()``
            ``COMMIT``, ``ROLLBACK`` and ``FLUSH STATISTICS`` queries are ignored.
        Tip:
            Details are useful to detect bad data distribution and imbalanced execution
            If you want to see real values of ``CPU, MEM, HDD, NET`` columns,
            please enable Exasol profiling first with:

            .. code-block:: sql

                ALTER SESSION SET PROFILE = 'ON';

        *Please refer to Exasol User Manuals for explanations about profiling columns.*
        """
        self._execute("FLUSH STATISTICS")

        sql = """
            SELECT part_id /* PyExasol explain_last */
                {iproc_col!r}
                , part_name
                , part_info
                , object_schema
                , object_name
                , object_rows
                , in_rows
                , out_rows
                , duration
                , start_time
                , stop_time
                , cpu
                , mem_peak
                , temp_db_ram_peak
                , hdd_read
                , hdd_write
                , net
                , remarks
            FROM {table_name!q}
            WHERE session_id=CURRENT_SESSION
                AND stmt_id = CURRENT_STATEMENT - {stmt_offset!d}
            ORDER BY {order_by!r}
        """

        params = {
            "iproc_col": ", iproc" if details else "",
            "table_name": (
                "$EXA_PROFILE_DETAILS_LAST_DAY" if details else "$EXA_PROFILE_LAST_DAY"
            ),
            "order_by": "part_id ASC, iproc ASC" if details else "part_id ASC",
            "stmt_offset": 4 if self.connection.attr["autocommit"] else 2,
        }

        return self._execute(sql, params).fetchall()

    def _execute(self, query, query_params=None):
        # Preserve ext-functions output format regardless of current options for user queries
        options = {
            "fetch_dict": True,
            "fetch_mapper": None,
            "lower_ident": True,
        }

        return self.connection.cls_statement(
            self.connection, query, query_params, **options
        )

    def __repr__(self):
        return f"<{self.__class__.__name__} session_id={self.connection.session_id()}>"<|MERGE_RESOLUTION|>--- conflicted
+++ resolved
@@ -73,12 +73,9 @@
             Compared to ``.import_from_iterable``, this method offers better performance for small data sets of 10,000 rows or fewer.
 
             * Use ``.import_from_iterable`` for larger data sets and better memory efficiency
-<<<<<<< HEAD
             * Use ``.import_from_pandas`` to import from :class:`pandas.DataFrame` regardless of its size
             * Use ``.import_from_parquet`` to import from parquet files
-=======
-            * Use ``.import_from_pandas`` or ``.import_from_polars`` to import from data frame regardless of its size
->>>>>>> c0ccda4f
+            * Use ``.import_from_polars`` to import from :class:`polars.DataFrame` regardless of its size
 
             You may use "columns" argument to specify custom order of columns for insertion
             If some columns are not included in this list, ``NULL`` or ``DEFAULT`` value will be used instead
