--- conflicted
+++ resolved
@@ -50,11 +50,7 @@
     Note:
 
         It is advisable to use multiprocessing instead of threading and create
-<<<<<<< HEAD
-        new connection in each sub-process
-=======
         a new connection in each sub-process
->>>>>>> ad228bd1
 
         Public Attributes:
             ``attr``: 
@@ -333,11 +329,7 @@
 
         Examples:
             >>> con = ExaConnection(...)
-<<<<<<< HEAD
-            >>> con.execute(
-=======
             >>> stmt, output_files = con.execute_udf_output(
->>>>>>> ad228bd1
             ...        query="SELECT * FROM {table!i} WHERE col1={col1}",
             ...        query_params={'table': 'users', 'col1':'bar'}
             ...)
@@ -441,11 +433,7 @@
         Get the name of the current schema.
 
         Returns:
-<<<<<<< HEAD
-            Name of currently opened schema. Return empty string if no schema was opened.
-=======
             Name of currently opened schema. Returns an empty string if no schema was opened.
->>>>>>> ad228bd1
         """
         return self.attr.get('currentSchema', '')
 
@@ -496,11 +484,7 @@
 
         Examples:
             >>> con = ExaConnection(...)
-<<<<<<< HEAD
-            >>> con.export_to_list(
-=======
             >>> myresult = con.export_to_list(
->>>>>>> ad228bd1
             ...    query_or_table="SELECT * FROM table"
             ... )
         """
@@ -526,11 +510,7 @@
 
         Examples:
             >>> con = ExaConnection(...)
-<<<<<<< HEAD
-            >>> con.export_to_pandas(
-=======
             >>> myresult = con.export_to_pandas(
->>>>>>> ad228bd1
             ...    query_or_table="SELECT * FROM table"
             ... )
         """
@@ -793,11 +773,7 @@
         Session id of current session.
 
         Returns:
-<<<<<<< HEAD
-            Unique `SESSION_ID` of the current session.
-=======
             Unique `SESSION_ID` of the current session as string.
->>>>>>> ad228bd1
         """
         return str(self.login_info.get('sessionId', ''))
 
@@ -806,11 +782,7 @@
         Actual protocol version used by the the established connection.
 
         Returns:
-<<<<<<< HEAD
-            ``0`` if connection was not established yet (e.g. due to exception handling)
-=======
             ``0`` if connection was not established yet (e.g. due to exception handling), otherwise protocol version as int.
->>>>>>> ad228bd1
 
         Warnings:
             Actual Protocol version might be downgraded from requested protocol version if Exasol server does not support it
