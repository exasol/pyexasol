
__all__ = [
    '__version__',
    'connect',
    'connect_local_config',
    'http_transport',
    'exasol_mapper',
    'ExaError',
    'ExaCommunicationError',
    'ExaConcurrencyError',
    'ExaRuntimeError',
    'ExaRequestError',
    'ExaAuthError',
    'ExaQueryError',
    'ExaQueryAbortError',
    'ExaQueryTimeoutError',
    'ExaConnection',
    'ExaConnectionError',
    'ExaConnectionDsnError',
    'ExaConnectionFailedError',
    'ExaStatement',
    'ExaFormatter',
    'ExaLogger',
    'ExaExtension',
    'ExaMetaData',
    'ExaHTTPTransportWrapper',
    'ExaLocalConfig',
    'ExaTimeDelta',
    'PROTOCOL_V1',
    'PROTOCOL_V2',
    'PROTOCOL_V3',
]

from .connection import ExaConnection
from .constant import PROTOCOL_V1, PROTOCOL_V2, PROTOCOL_V3

from .exceptions import (
    ExaError,
    ExaCommunicationError,
    ExaConcurrencyError,
    ExaRuntimeError,
    ExaRequestError,
    ExaAuthError,
    ExaQueryError,
    ExaQueryAbortError,
    ExaQueryTimeoutError,
    ExaConnectionError,
    ExaConnectionDsnError,
    ExaConnectionFailedError,
)

from .ext import ExaExtension
from .formatter import ExaFormatter
from .http_transport import ExaHTTPTransportWrapper
from .local_config import ExaLocalConfig
from .logger import ExaLogger
from .mapper import ExaTimeDelta, exasol_mapper
from .meta import ExaMetaData
from .statement import ExaStatement
from .version import __version__


def connect(**kwargs) -> ExaConnection:
    """
    Create a new connection object. For details regarding kwargs,
    refer to the :class:`pyexasol.ExaConnection` class.
    """
    return ExaConnection(**kwargs)


def connect_local_config(config_section, config_path=None, **kwargs) -> ExaConnection:
    """
    Constructor for connection objects based on a local config file.

    Info:
        - The default config path is ~/.pyexasol.ini
        - Extra arguments override values from config

    Args:

        config_section: 
            Name of config section (required!)
        config_path: 
            Custom path to local config file
        kwargs:
            Arguments for "connect()" function
    """

    conf = ExaLocalConfig(config_path)
    conf_args = conf.get_args(config_section)

    return connect(**{**conf_args, **kwargs})


def http_transport(ipaddr, port, compression=False, encryption=True) -> ExaHTTPTransportWrapper:
    """
    Constructor for HTTP Transport wrapper for parallel HTTP Transport (EXPORT or IMPORT)

    Args:
        ipaddr:
            IP address of one of Exasol nodes received from :meth:`pyexasol.ExaConnection.get_nodes`
        port:
            Port of one of Exasol nodes received from :meth:`pyexasol.ExaConnection.get_nodes`
        compression:
            Use zlib compression for HTTP transport, must be the same as `compression` of main connection
        encryption:
<<<<<<< HEAD
            Use SSL encryption for HTTP transport, must be the same as `encryption` of main connection
=======
            Use SSL/TLS encryption for HTTP transport, must be the same as `encryption` of main connection
>>>>>>> ad228bd1

    Info:
        Compression and encryption arguments should match :func:`pyexasol.connect`

        How to use:

        #. Parent process opens main connection to Exasol with pyexasol.connect()
        #. Parent process creates any number of child processes (possibly on remote host or another container)
        #. Every child process starts HTTP transport sub-connection with pyexasol.http_transport()
        #.  and gets "ipaddr:port" string using ExaHTTPTransportWrapper.address
        #. Every child process sends address string to parent process using any communication method (Pipe, Queue, Redis, etc.)
        #. Parent process runs .export_parallel() or .import_parallel(), which initiates EXPORT or IMPORT query in Exasol
        #. Every child process receives or sends a chunk of data using ExaHTTPTransportWrapper.export_*() or .import_*()
        #. Parent process waits for Exasol query and for child processes to finish

        All child processes should run in parallel.
        It is NOT possible to process some data first, and process some more data later.

        If an exception is raised in child process, it will close the pipe used for HTTP transport.
        Closing the pipe prematurely will cause SQL query to fail and will raise an exception in parent process.
        Parent process is responsible for closing other child processes and cleaning up.

        PyEXASOL does not provide a complete solution to manage child processes, only examples.
        The final solution depends on your hardware, network configuration, cloud provider and container orchestration software.
    """
    return ExaHTTPTransportWrapper(ipaddr, port, compression, encryption)<|MERGE_RESOLUTION|>--- conflicted
+++ resolved
@@ -104,11 +104,7 @@
         compression:
             Use zlib compression for HTTP transport, must be the same as `compression` of main connection
         encryption:
-<<<<<<< HEAD
-            Use SSL encryption for HTTP transport, must be the same as `encryption` of main connection
-=======
             Use SSL/TLS encryption for HTTP transport, must be the same as `encryption` of main connection
->>>>>>> ad228bd1
 
     Info:
         Compression and encryption arguments should match :func:`pyexasol.connect`
