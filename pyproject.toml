--- conflicted
+++ resolved
@@ -79,11 +79,7 @@
     "format: tests related to f-string based statement formatting.",
     "transaction: tests related to transaction management.",
     "exceptions: tests related to exceptions in pyexasol.",
-<<<<<<< HEAD
-    "json: tests related to json serialization in pyexasol.",
-=======
-    "extensions: tests related to pyexasol extensions.",
     "context_managers: tests related to pyexasol context_managers.",
-    "metadata: tests related to metadata retrieval with pyexasol."
->>>>>>> 07a36faa
+    "metadata: tests related to metadata retrieval with pyexasol.",
+    "json: tests related to json serialization in pyexasol."
 ]
