--- conflicted
+++ resolved
@@ -59,17 +59,13 @@
 
 [tool.poetry.extras]
 examples = ["pproxy"]
+numpy = ["numpy"]
 orjson = ["orjson"]
 pandas = ["pandas"]
 pyarrow = ["pyarrow"]
 rapidjson = ["python-rapidjson"]
-<<<<<<< HEAD
 ujson = ["ujson"]
-=======
-orjson = ["orjson"]
-examples = ["pproxy"]
-all = ["numpy", "pandas", "ujson", "python-rapidjson", "orjson", "pproxy"]
->>>>>>> 754ca2e3
+all = ["pproxy", "numpy", "orjson", "pandas", "pyarrow", "python-rapidjson", "ujson"]
 
 [tool.poetry.group.dev.dependencies]
 nox = "^2023.4.22"
