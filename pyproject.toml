--- conflicted
+++ resolved
@@ -81,9 +81,6 @@
     "exceptions: tests related to exceptions in pyexasol.",
     "context_managers: tests related to pyexasol context_managers.",
     "metadata: tests related to metadata retrieval with pyexasol.",
-<<<<<<< HEAD
+    "json: tests related to json serialization in pyexasol.",
     "dbapi2: tests related to dbapi2 compatibility."
-=======
-    "json: tests related to json serialization in pyexasol."
->>>>>>> c9f7dd88
 ]
