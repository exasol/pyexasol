[project]
name = "pyexasol"
<<<<<<< HEAD
version = "1.0.1"
=======
version = "1.1.1"
>>>>>>> 7fd204ab
requires-python = ">=3.9.2,<4"
description = "Exasol python driver with extra features"
authors = [
    {name="Vitaly Markov", email="wild.desu@gmail.com"},
    {name="Exasol AG", email="opensource@exasol.com"},
]
readme = "README.md"
license = "MIT"
keywords = [
    "exasol",
    "sql",
    "database",
    "performance",
    "websocket",
    "import",
    "export"
]
dynamic = ["classifiers", "dependencies"]

[project.urls]
Homepage = "https://www.exasol.com/"
Documentation = "https://github.com/exasol/pyexasol/"
Source = "https://github.com/exasol/pyexasol"
Issues = "https://github.com/exasol/pyexasol/issues"
Changelog = "https://github.com/exasol/pyexasol/blob/master/CHANGELOG.md"

[tool.poetry]
requires-poetry = ">=2.1.0"
packages = [
    { include = "pyexasol" },
    { include = "pyexasol_utils" },
    { include = "exasol" }
]
classifiers = [
    "Development Status :: 5 - Production/Stable",
    "License :: OSI Approved :: MIT License",
    "Programming Language :: Python :: 3",
    "Programming Language :: Python :: 3.9",
    "Programming Language :: Python :: 3.10",
    "Programming Language :: Python :: 3.11",
    "Programming Language :: Python :: 3.12",
    "Intended Audience :: Developers",
    "Topic :: Database",
]

[tool.poetry.dependencies]
websocket-client = ">=1.0.1"
rsa = "*"
packaging = "*"
<<<<<<< HEAD
orjson = { version = ">=3.6", optional = true }
pandas = { version = "^2.3", optional = true}
=======
cryptography = {version = ">=45.0.7"}
orjson = { version = ">=3.6", optional = true }
pandas = { version = "^2", optional = true}
>>>>>>> 7fd204ab
polars = { version = "^1.10", optional = true }
pproxy = { version = "*", optional = true }
pyarrow = { version = "^20.0.0", optional = true}
python-rapidjson = { version = "*", optional = true }
ujson = { version = "*", optional = true }

[tool.poetry.extras]
examples = ["pproxy"]
orjson = ["orjson"]
pandas = ["pandas"]
<<<<<<< HEAD
=======
polars = ["polars"]
>>>>>>> 7fd204ab
pyarrow = ["pyarrow"]
rapidjson = ["python-rapidjson"]
ujson = ["ujson"]
all = ["pproxy", "orjson", "pandas", "polars", "pyarrow", "python-rapidjson", "ujson"]

[tool.poetry.group.dev.dependencies]
nox = "^2023.4.22"
pytest = ">=7.0.0,<9"
docutils = "^0.21.2"
exasol-integration-test-docker-environment = "^4.0.0"
faker = "^24.14.1"
exasol-toolbox = "^1.9.0"
types-ujson = "^5.10.0.20250326"
pytest-benchmark = {extras = ["histogram"], version = "^5.1.0"}
scipy = "^1.13.1"

[tool.black]
line-length = 88
verbose = false
include = "\\.pyi?$"

[tool.coverage.report]
fail_under = 15

[tool.isort]
profile = "black"
force_grid_wrap = 2

[tool.pylint.master]
fail-under = 6.0

[tool.pylint.format]
max-line-length = 88
max-module-lines = 800

[[tool.mypy.overrides]]
module = [
    # scipy-stubs only for python>=3.10.1 and scipy>=1.14.1.0
    "scipy.*",
    # pandas-stubs only for python >=3.10,<4.0.0, but we support 3.9 too
    "pandas.*",
    # no stubs available as of 2025
    "orjson.*",
    "rapidjson.*",
    "pyarrow.*",
    "pyodbc.*",
    "turbodbc.*",
    # code we are not yet type checking
    "examples.*",
    "test.*",
]
ignore_errors = true
ignore_missing_imports = true

[build-system]
requires = ["poetry-core>=1.0.0"]
build-backend = "poetry.core.masonry.api"

[tool.sonar]
projectKey = "com.exasol:pyexasol"
hostUrl = "https://sonarcloud.io"
organization = "exasol"

[tool.pytest.ini_options]
xfail_strict = true
markers = [
    "basic: basic driver tests.",
    "configuration: tests related to pyexasol settings and configuration.",
    "context_managers: tests related to pyexasol context_managers.",
    "dbapi2: tests related to dbapi2 compatibility.",
    "edge_cases: tests related to pyexasol and exasol edge cases scenarios.",
    "etl: etl related tests, export, load (import) and transform data.",
    "exceptions: tests related to exceptions in pyexasol.",
    "extensions: tests related to pyexasol extensions.",
    "fetch_dict: tests related to fetching dictionary based results.",
    "fetch_mapper: tests related to mapping data types.",
    "fetch_tuple: tests related to fetching tuple based results.",
    "format: tests related to f-string based statement formatting.",
    "json: tests related to json serialization in pyexasol.",
    "metadata: tests related to metadata retrieval with pyexasol.",
    "misc: miscellaneous tests which did not fit in the other categories.",
    "pandas: tests related to support of pandas library.",
    "parquet: tests related to support of pyarrow.parquet library.",
    "polars: tests related to support of polars library.",
    "smoke: smoke tests which always should pass.",
    "tls: tests related to tls.",
    "transaction: tests related to transaction management.",
    "udf: tests related to user defined functions.",
]<|MERGE_RESOLUTION|>--- conflicted
+++ resolved
@@ -1,10 +1,6 @@
 [project]
 name = "pyexasol"
-<<<<<<< HEAD
-version = "1.0.1"
-=======
 version = "1.1.1"
->>>>>>> 7fd204ab
 requires-python = ">=3.9.2,<4"
 description = "Exasol python driver with extra features"
 authors = [
@@ -54,14 +50,9 @@
 websocket-client = ">=1.0.1"
 rsa = "*"
 packaging = "*"
-<<<<<<< HEAD
-orjson = { version = ">=3.6", optional = true }
-pandas = { version = "^2.3", optional = true}
-=======
 cryptography = {version = ">=45.0.7"}
 orjson = { version = ">=3.6", optional = true }
 pandas = { version = "^2", optional = true}
->>>>>>> 7fd204ab
 polars = { version = "^1.10", optional = true }
 pproxy = { version = "*", optional = true }
 pyarrow = { version = "^20.0.0", optional = true}
@@ -72,10 +63,7 @@
 examples = ["pproxy"]
 orjson = ["orjson"]
 pandas = ["pandas"]
-<<<<<<< HEAD
-=======
 polars = ["polars"]
->>>>>>> 7fd204ab
 pyarrow = ["pyarrow"]
 rapidjson = ["python-rapidjson"]
 ujson = ["ujson"]
