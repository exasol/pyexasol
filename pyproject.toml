--- conflicted
+++ resolved
@@ -1,11 +1,7 @@
 [project]
 name = "pyexasol"
-<<<<<<< HEAD
-version = "0.27.0"
+version = "1.0.0"
 requires-python = ">=3.9.2,<4"
-=======
-version = "1.0.0"
->>>>>>> 463c5950
 description = "Exasol python driver with extra features"
 authors = [
     {name="Vitaly Markov", email="wild.desu@gmail.com"},
