[project]
name = "pyexasol"
version = "1.0.0"
requires-python = ">=3.9.2,<4"
description = "Exasol python driver with extra features"
authors = [
    {name="Vitaly Markov", email="wild.desu@gmail.com"},
    {name="Exasol AG", email="opensource@exasol.com"},
]
readme = "README.md"
license = "MIT"
keywords = [
    "exasol",
    "sql",
    "database",
    "performance",
    "websocket",
    "import",
    "export"
]
dynamic = ["classifiers", "dependencies"]

[project.urls]
Homepage = "https://www.exasol.com/"
Documentation = "https://github.com/exasol/pyexasol/"
Source = "https://github.com/exasol/pyexasol"
Issues = "https://github.com/exasol/pyexasol/issues"
Changelog = "https://github.com/exasol/pyexasol/blob/master/CHANGELOG.md"

[tool.poetry]
requires-poetry = ">=2.1.0"
packages = [
    { include = "pyexasol" },
    { include = "pyexasol_utils" },
    { include = "exasol" }
]
classifiers = [
    "Development Status :: 5 - Production/Stable",
    "License :: OSI Approved :: MIT License",
    "Programming Language :: Python :: 3",
    "Programming Language :: Python :: 3.9",
    "Programming Language :: Python :: 3.10",
    "Programming Language :: Python :: 3.11",
    "Programming Language :: Python :: 3.12",
    "Intended Audience :: Developers",
    "Topic :: Database",
]

[tool.poetry.dependencies]
websocket-client = ">=1.0.1"
rsa = "*"
packaging = "*"
<<<<<<< HEAD
=======
# Currently, it is necessary to pin numpy explicitly.
# For additional details, refer to: https://github.com/numpy/numpy/issues/26710
# Once this issue has been resolved, we should be able to remove this explicit dependency.
numpy = { version = ">1.26.0,<2", optional = true }
pandas = { version = "^2", optional = true, extras = ["numpy"] }
polars = { version = "^1.10", optional = true }
ujson = { version = "*", optional = true }
python-rapidjson = { version = "*", optional = true }
>>>>>>> c0ccda4f
orjson = { version = ">=3.6", optional = true }
pandas = { version = "^2.3", optional = true}
pproxy = { version = "*", optional = true }
pyarrow = { version = "^20.0.0", optional = true}
python-rapidjson = { version = "*", optional = true }
ujson = { version = "*", optional = true }

[tool.poetry.extras]
examples = ["pproxy"]
numpy = ["numpy"]
orjson = ["orjson"]
pandas = ["pandas"]
<<<<<<< HEAD
pyarrow = ["pyarrow"]
rapidjson = ["python-rapidjson"]
ujson = ["ujson"]
all = ["pproxy", "numpy", "orjson", "pandas", "pyarrow", "python-rapidjson", "ujson"]
=======
polars = ["polars"]
ujson = ["ujson"]
rapidjson = ["python-rapidjson"]
orjson = ["orjson"]
examples = ["pproxy"]
all = ["numpy", "pandas", "ujson", "python-rapidjson", "orjson", "pproxy", "polars"]
>>>>>>> c0ccda4f

[tool.poetry.group.dev.dependencies]
nox = "^2023.4.22"
pytest = ">=7.0.0,<9"
docutils = "^0.21.2"
exasol-integration-test-docker-environment = "^4.0.0"
faker = "^24.14.1"
exasol-toolbox = "^1.7.4"
types-ujson = "^5.10.0.20250326"

[tool.black]
line-length = 88
verbose = false
include = "\\.pyi?$"

[tool.coverage.report]
fail_under = 15

[tool.isort]
profile = "black"
force_grid_wrap = 2

[tool.pylint.master]
fail-under = 6.0

[tool.pylint.format]
max-line-length = 88
max-module-lines = 800

[[tool.mypy.overrides]]
module = [
    # pandas-stubs only for python >=3.10,<4.0.0, but we support 3.9 too
    "pandas.*",
    # no stubs available as of 2025
    "orjson.*",
    "rapidjson.*",
    "pyarrow.*",
    "pyodbc.*",
    "turbodbc.*",
    # code we are not yet type checking
    "examples.*",
    "test.unit.*",
    "test.integration.*",
]
ignore_errors = true
ignore_missing_imports = true

[build-system]
requires = ["poetry-core>=1.0.0"]
build-backend = "poetry.core.masonry.api"

[tool.sonar]
projectKey = "com.exasol:pyexasol"
hostUrl = "https://sonarcloud.io"
organization = "exasol"

[tool.pytest.ini_options]
xfail_strict = true
markers = [
    "basic: basic driver tests.",
    "configuration: tests related to pyexasol settings and configuration.",
    "context_managers: tests related to pyexasol context_managers.",
    "dbapi2: tests related to dbapi2 compatibility.",
    "edge_cases: tests related to pyexasol and exasol edge cases scenarios.",
    "etl: etl related tests, export, load (import) and transform data.",
    "exceptions: tests related to exceptions in pyexasol.",
    "extensions: tests related to pyexasol extensions.",
    "fetch_dict: tests related to fetching dictionary based results.",
    "fetch_mapper: tests related to mapping data types.",
    "fetch_tuple: tests related to fetching tuple based results.",
    "format: tests related to f-string based statement formatting.",
    "json: tests related to json serialization in pyexasol.",
    "metadata: tests related to metadata retrieval with pyexasol.",
    "misc: miscellaneous tests which did not fit in the other categories.",
    "pandas: tests related to support of pandas library.",
    "parquet: tests related to support of pyarrow.parquet library.",
    "smoke: smoke tests which always should pass.",
    "tls: tests related to tls.",
    "transaction: tests related to transaction management.",
    "udf: tests related to user defined functions.",
<<<<<<< HEAD
=======
    "pandas: tests related to support of pandas library.",
    "polars: tests related to support of polars library.",
    "etl: etl related tests, export, load (import) and transform data.",
    "misc: miscellaneous tests which did not fit in the other categories."
>>>>>>> c0ccda4f
]<|MERGE_RESOLUTION|>--- conflicted
+++ resolved
@@ -50,19 +50,9 @@
 websocket-client = ">=1.0.1"
 rsa = "*"
 packaging = "*"
-<<<<<<< HEAD
-=======
-# Currently, it is necessary to pin numpy explicitly.
-# For additional details, refer to: https://github.com/numpy/numpy/issues/26710
-# Once this issue has been resolved, we should be able to remove this explicit dependency.
-numpy = { version = ">1.26.0,<2", optional = true }
-pandas = { version = "^2", optional = true, extras = ["numpy"] }
-polars = { version = "^1.10", optional = true }
-ujson = { version = "*", optional = true }
-python-rapidjson = { version = "*", optional = true }
->>>>>>> c0ccda4f
 orjson = { version = ">=3.6", optional = true }
 pandas = { version = "^2.3", optional = true}
+polars = { version = "^1.10", optional = true }
 pproxy = { version = "*", optional = true }
 pyarrow = { version = "^20.0.0", optional = true}
 python-rapidjson = { version = "*", optional = true }
@@ -70,22 +60,12 @@
 
 [tool.poetry.extras]
 examples = ["pproxy"]
-numpy = ["numpy"]
 orjson = ["orjson"]
 pandas = ["pandas"]
-<<<<<<< HEAD
 pyarrow = ["pyarrow"]
 rapidjson = ["python-rapidjson"]
 ujson = ["ujson"]
-all = ["pproxy", "numpy", "orjson", "pandas", "pyarrow", "python-rapidjson", "ujson"]
-=======
-polars = ["polars"]
-ujson = ["ujson"]
-rapidjson = ["python-rapidjson"]
-orjson = ["orjson"]
-examples = ["pproxy"]
-all = ["numpy", "pandas", "ujson", "python-rapidjson", "orjson", "pproxy", "polars"]
->>>>>>> c0ccda4f
+all = ["pproxy", "orjson", "pandas", "polars", "pyarrow", "python-rapidjson", "ujson"]
 
 [tool.poetry.group.dev.dependencies]
 nox = "^2023.4.22"
@@ -162,15 +142,9 @@
     "misc: miscellaneous tests which did not fit in the other categories.",
     "pandas: tests related to support of pandas library.",
     "parquet: tests related to support of pyarrow.parquet library.",
+    "polars: tests related to support of polars library.",
     "smoke: smoke tests which always should pass.",
     "tls: tests related to tls.",
     "transaction: tests related to transaction management.",
     "udf: tests related to user defined functions.",
-<<<<<<< HEAD
-=======
-    "pandas: tests related to support of pandas library.",
-    "polars: tests related to support of polars library.",
-    "etl: etl related tests, export, load (import) and transform data.",
-    "misc: miscellaneous tests which did not fit in the other categories."
->>>>>>> c0ccda4f
 ]